--- conflicted
+++ resolved
@@ -110,11 +110,7 @@
     return fig
 
 
-<<<<<<< HEAD
-def get_sample_images_for_ddpm(images: list(), n_ims: int = 8, fig_size: tuple = (14, 4), dpi: int = 150):
-=======
 def get_sample_images_for_ddpm(images: list(), n_ims: int = 8, fig_size: tuple = (8, 10), dpi: int = 150):
->>>>>>> f48c0a2c
     """
     Returns figure of original and reconstruction images. Top row are originals, bottom
     row are reconstructions. Slower but larger images.
